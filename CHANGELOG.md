# 3.0-dev

## TODO
* update Lyapunov exponents to new interface

## Enhancements / new features
* Much more robust propagation algorithm that is less prone to errors and "weird behaviors"!
* Test suite reworked almost from scratch: More tests, more specific tests, more robust tests, easier to debug tests!
* `totallength` is exported

<<<<<<< HEAD
## Low-Level changes:
These changes are not actually breaking, unless someone used the low-level interface. The amount of low level interface is exposed was reduced tremendously.
=======
## Breaking changes
* Plotting functions now overload `plot` instead. There is no more `plot_obstacle`, `plot_billiard` and `plot_particle`. `plot_boundarymap` and `animate_evolution` remain the same though.

## Low-Level changes
These changes are not actually breaking, unless someone used the low-level interface. The docs also changed and much less than the low level interface is exposed.
>>>>>>> 10a69079

* Renamed `collisiontime` to just `collision`, since now it returns both the time and the estimated collision point.

* Many low-level functions are not exported any more, for safety and because it didn't make much sense: `normvalvec, distance, cellsize, ``propagate!`, `relocate!`, `resolvecollision!`, `periodicity!`, `specular!` `realangle`. For the low level interface only `propagate!`, `bounce!`, `collision` and `next_collision` are exposed. Only `bounce!` is exposed as public API. The low level interface is _still_ documented though.

* Change of the internal propagation algorithm:
  1. the function `collision` (previously `collisiontime`) returns both the time until collision *as well as* the collision point (most methods computed it already anyways).
  2. The `timeprec` and all those nonsense are removed. It is the duty of `collision` to return `Inf` if the particle is very close to the collision point (`realangle` uses `accuracy`, while for straight propagation the direction of travel is enough).
  3. The particle is then "teleported" to this point by setting its `pos`. For the case of magnetic propagation the velocity is propagated by the collision time. This brings very high accuracy, as the velocity vector is not multiplied with time and then added to the position vector.
  4. The `distance` is checked. If it has wrong sign, a `relocation` simply relocates the particle in the direction of the `normalvec`, for amount `(1+eps())*distance`.
  5. Specular reflection / periodicity is done.

* Renamed `distancecheck` to `accuracy`

# v2.3
* Now you can write `p.ω` as well as `p.omega` for magnetic particles.
* New `ispinned` function that returns Bool of whether a particle is pinned or not. Also works with periodic billiards.

# v2.2
* Standard billiards can now also be created with keyword arguments.
* Logo billiard is now exported by the function `billiard_logo`.

# v2.1
* Better limits of axis for periodic rectangular billiards.
* Added some methods for high level functions (like e.g. `evolve`) that if not given a particle they pick on from `randominside`.
* Documentation improvements.
* Bug fix in the expressions for the chaotic phase space volume of mushrooms.

# v2.0

## New Features!
* **3 orders of magnitude performance gains on all functions!!!**
  * Reduced a lot of allocations done all over the place. In most places allocations done are now exactly zero! ZEROOOOOOOOOOOO
  * Fixed many instances of broadcasting with static vectors (which is bad).
  * Utilized metaprogramming to manually unroll some loops.
  * If a billiard is periodic it is now known at compile time. This gives massive performance benefits in functions like `evolve`, which have to check if the collision occured with periodic walls.

* **Symver will now be properly respected from 2.0 onwards**.
* Automatic saving of animations to video via `ffmpeg`!!!
* Hexagonal periodic plotting.
* Lyapunov exponents for magnetic particles are now possible!
* Added boundary map computation function which works
  for any billiard and any particle. It assumes that the obstacles are
  sorted counter clockwise.
  * Added `to_bcoords`, `totallength`
  * Added `plot_boundarymap` that plots the boundary map and the obstacle boundaries.
* Added robust coordinate change transformation from 3D real space to 2D boundary space, see `to_bcoords`, `from_bcoords` and `arclengths`.
* Added two novel high-level functions that compute the phase-space portion an orbit covers as the particle evolves: `boundarymap_portion` and `phasespace_portion`.
* Added Poincare surface of section function, which computes intersections with arbitrary planes!
* It is now possible to affect many different obstacles during ray-splitting!
* Plotting is now available the moment the user does `using PyPlot`. Done through the `Requires` module. The function `enableplotting()` does not exist anymore!
* Re-organized all source code into a much more readable state, and as a result significantly reduced the total lines of code.
* added `evolve` function that simply deepcopies particle.
* Added convenience function to compute the mean collision time in a billiard.
* New low-level function `bounce!` that propagates a particle from one collision to the
  next. In essence does what `evolve!` does with `t=1`, but without creating a bunch
  of saving stuff. All high level functions use `bounce!`.

## Syntax and other breaking changes
* Default colors for plotting have been changed (random obstacles are purple,
  particle orbit is `"C0"`).
* **[BREAKING]** Overhauled what a "billiard table" is: Now, called simply `Billiard` is a
  dedicated struct that stores the obstacles as a tuple. This means that
  all functions do not accept a `Vector{Obstacle}` anymore but rather a `Billiard`.
* **[BREAKING]** `timeprec` now takes arguments `timeprec(::Particle, ::Obstacle)` to utilize better
  multiple dispatch and reduce code repetition.
* **[BREAKING]** `realangle` now only takes one intersection and simply returns the real angle.
* **[BREAKING]** `animate_evolution` now does not have `!` at the end, because it deepcopies the particle.
* **[BREAKING]** Re-worked ray-splitting: We now use the `RaySplitter` struct. See docs.

---

# v1.6.1
Updated the documentation to reflect the new changes of v1.6.0

# v1.6.0 - WARNING: DOCUMENTATION NOT UPDATED. SEE v1.6.1
* **[BREAKING]** Function `animate_evolution` has been renamed to `animate_evolution!`
  to remind users that it mutates the particle.
* **[BREAKING]** `FiniteWall` has been renamed to `InfiniteWall` and works as before
  for convex billiards. A new type `FiniteWall` is introduced that can work for
  non-convex billiards.
  * `FiniteWall` has some extra fields for enabling this.
  * `FiniteWall` has a boolean field `isdoor`, that designates the given wall to be
    `Door`. This is used in `escapetime`.
* *MASSIVE*: Added function `escapetime(p, bt)` which calculates the escape time of a particle
  from a billiard table. The escape time is the time until the particle collides
  with a `Door` (any `Door`).
* `animate_evolution!` can create a new figure and plot the billiard table on
  user input. This happens by default.
* Bugfix: relocation in magnetic case was not adaptive (for the backwards method).
* *MASSIVE*: Added a `Semicircle` type! For both types of evolution!
    * added Bunimovich  billiard `billiard_bunimovich`
    * added mushroom billiard `billiard_mushroom`


# v1.5.0
* Added possibility to calculate the Lyapunov spectrum of a billiard
  system. Currently this is available only for `Particle`s.
    * use the function `lyapunovspectrum` for the computation.
* Changed the relocating algorithm to be geometric. i.e. the time adjusting is done
  geometrically (self-multiplying the adjustment by 10 at each repeated step).
* Magnetic propagation and straight propagation now both use `timeprec(T)` (see below).
  For both cases the maximum number of geometric iterations is 1 (for the default
  value of `timeprec(T)`.
* This `timeprec` cannot be used PeriodWall and RaySplitting obstacles with
  MagneticParticles because when magnetic and relocating forward you get extremely
  shallow angles and you need huge changes in time for even tiny changes in position.
  * For this special case the function `timeprec_forward(T)` is used instead. This
    function results to on average 3-5 geometric relocation steps.
* Fixed many issues and bugs.

# v1.4.0
* All major types defined by `DynamicalBilliards` have been changed to
  parametric types with parameter `T<:AbstractFloat`.
    * The above makes the billiard table type annotation be
      `bt::Vector{<:Obstacle{T}}) where {T<:AbstractFloat}` instead of
      the old `bt::Vector{Obstacle}`.
* Particle evolution algorithm has fundamentally changed.
  The way the algorithm works now is described in the documentation in the [Physics](https://juliadynamics.github.io/DynamicalBilliards.jl/latest/physics/#numerical-precision) page.
    * This point with conjuction with the above made the package **much faster**.
* Positional argument `warning` of `evolve!()` has been changed to **keyword argument**.
* The raysplitting functions must always accept 3 arguments, even in the case
  of straight propagation.
  The best way is to have the third argument have a default value.
* All `distance` functions can now take a position as an argument (giving a particle
  simply passes the position).
* Removed redundant functions like `magnetic2standard`.
* The package is now precompiled.
* Tests have been restructured to be faster, more efficient, and use the
  `@testset` type of syntax.
* Documentation has been made more clear.

# v1.3.0
Changelog will be kept from this version. See the [releases](https://github.com/JuliaDynamics/DynamicalBilliards.jl/releases) page for info on previous versions.<|MERGE_RESOLUTION|>--- conflicted
+++ resolved
@@ -8,16 +8,11 @@
 * Test suite reworked almost from scratch: More tests, more specific tests, more robust tests, easier to debug tests!
 * `totallength` is exported
 
-<<<<<<< HEAD
-## Low-Level changes:
-These changes are not actually breaking, unless someone used the low-level interface. The amount of low level interface is exposed was reduced tremendously.
-=======
 ## Breaking changes
 * Plotting functions now overload `plot` instead. There is no more `plot_obstacle`, `plot_billiard` and `plot_particle`. `plot_boundarymap` and `animate_evolution` remain the same though.
 
 ## Low-Level changes
 These changes are not actually breaking, unless someone used the low-level interface. The docs also changed and much less than the low level interface is exposed.
->>>>>>> 10a69079
 
 * Renamed `collisiontime` to just `collision`, since now it returns both the time and the estimated collision point.
 
