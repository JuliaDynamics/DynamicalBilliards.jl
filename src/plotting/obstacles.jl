--- conflicted
+++ resolved
@@ -58,8 +58,7 @@
     ellipse = PyPlot.matplotlib.patches.Ellipse(e.c, 2e.a, 2e.b;
         edgecolor = edgecolor, facecolor = facecolor,
         linestyle = obls(e), lw = 2.0, kwargs...)
-<<<<<<< HEAD
-    PyPlot.gca()[:add_artist](ellipse)
+    PyPlot.gca().add_artist(ellipse)
 end
 
 function plot(l::PolarCurve, φs = 0:0.01:2π;
@@ -67,7 +66,4 @@
     ρs = l.ρ.(φs)
     xs = @. ρs * cos(φs) + l.c[1]; ys = @. ρs * sin(φs) + l.c[2]
     ax.plot(xs, ys, color = obcolor(l), lw = 2.0, kwargs...)
-=======
-    PyPlot.gca().add_artist(ellipse)
->>>>>>> 55e601ca
 end