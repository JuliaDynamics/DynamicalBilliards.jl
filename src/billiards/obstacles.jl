--- conflicted
+++ resolved
@@ -317,10 +317,6 @@
 show(io::IO, w::Wall{T}) where {T} = print(io, "$(w.name) {$T}\n",
 "start point: $(w.sp)\nend point: $(w.ep)\nnormal vector: $(w.normal)")
 
-<<<<<<< HEAD
-#######################################################################################
-## Special
-=======
 """
     default_normal(sp, ep)
 Return a vector to `v = ep - sp`, pointing to the left of `v`.
@@ -331,6 +327,11 @@
     return SV{T}(-y, x)
 end
 
+#######################################################################################
+## Special
+#######################################################################################
+
+
 for WT in (:InfiniteWall, :FiniteWall, :RandomWall, :SplitterWall)
     @eval $(WT)(sp, ep) = $(WT)(sp, ep, default_normal(sp, ep))
 end
@@ -338,7 +339,6 @@
 
 #######################################################################################
 ## Others: Ellipses
->>>>>>> edd79f82
 #######################################################################################
 
 """
@@ -600,15 +600,9 @@
     return xmin, ymin, xmax, ymax
 end
 
-<<<<<<< HEAD
 function cellsize(a::Semicircle)
     xmin, ymin = a.c - a.r
     xmax, ymax = a.c + a.r
-=======
-function cellsize(a::Semicircle{T}) where {T}
-    xmin, ymin = a.c .- a.r
-    xmax, ymax = a.c .+ a.r
->>>>>>> edd79f82
     return xmin, ymin, xmax, ymax
 end
 
