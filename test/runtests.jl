using DynamicalBilliards
using Base.Test
# Test options:
printinfo = true
longtests = true

# Get tests options:
if haskey(ENV, "DYNAMICALBILLIARDS_PRINTTEST")
    if ENV["DYNAMICALBILLIARDS_PRINTTEST"] == "false"
        printinfo = false
    end
end

if haskey(ENV, "DYNAMICALBILLIARDS_LONGTEST")
    if ENV["DYNAMICALBILLIARDS_LONGTEST"] == "false"
        longtests = false
    elseif ENV["DYNAMICALBILLIARDS_LONGTEST"] == "true"
        longtests = true
    end
end

if longtests
    partnum = 1000
else
    partnum = 50
end

include("straight.jl")
include("magnetic.jl")
include("raysplit.jl")
include("various.jl")
include("lyapunov.jl")
include("psos.jl")

print("DynamicalBilliards tests started at: ")
print(Dates.format(now(), "HH:MM:s"), "\n")
t = time()

fnames = (
    straight_sinai, straight_periodic, magnetic_sinai, magnetic_periodic,
<<<<<<< HEAD
    raysplit_straight, raysplit_magnetic, type_stability, lyapunov_spectrum,
    lyapunov_magnetic, escape_times, stadium_psos, cut_psos, boundarymap_portion_test,
    meancoltimes)
=======
    type_stability, lyapunov_spectrum,
    lyapunov_magnetic, escape_times, stadium_psos, cut_psos, meancoltimes,
    raysplit_straight, raysplit_magnetic)
>>>>>>> 1ef2859a
for f in fnames
    println()
    f(partnum, printinfo=printinfo)
end

print("\nDynamicalBilliards tests ended (successfully) at: ")
println(Dates.format(now(), "HH:MM:s"))
t = time() - t
println("Total time required was:")
println(round(t, 3), " seconds, or ", round(t/60, 3), " minutes")
<|MERGE_RESOLUTION|>--- conflicted
+++ resolved
@@ -1,59 +1,54 @@
-using DynamicalBilliards
-using Base.Test
-# Test options:
-printinfo = true
-longtests = true
-
-# Get tests options:
-if haskey(ENV, "DYNAMICALBILLIARDS_PRINTTEST")
-    if ENV["DYNAMICALBILLIARDS_PRINTTEST"] == "false"
-        printinfo = false
-    end
-end
-
-if haskey(ENV, "DYNAMICALBILLIARDS_LONGTEST")
-    if ENV["DYNAMICALBILLIARDS_LONGTEST"] == "false"
-        longtests = false
-    elseif ENV["DYNAMICALBILLIARDS_LONGTEST"] == "true"
-        longtests = true
-    end
-end
-
-if longtests
-    partnum = 1000
-else
-    partnum = 50
-end
-
-include("straight.jl")
-include("magnetic.jl")
-include("raysplit.jl")
-include("various.jl")
-include("lyapunov.jl")
-include("psos.jl")
-
-print("DynamicalBilliards tests started at: ")
-print(Dates.format(now(), "HH:MM:s"), "\n")
-t = time()
-
-fnames = (
-    straight_sinai, straight_periodic, magnetic_sinai, magnetic_periodic,
-<<<<<<< HEAD
-    raysplit_straight, raysplit_magnetic, type_stability, lyapunov_spectrum,
-    lyapunov_magnetic, escape_times, stadium_psos, cut_psos, boundarymap_portion_test,
-    meancoltimes)
-=======
-    type_stability, lyapunov_spectrum,
-    lyapunov_magnetic, escape_times, stadium_psos, cut_psos, meancoltimes,
-    raysplit_straight, raysplit_magnetic)
->>>>>>> 1ef2859a
-for f in fnames
-    println()
-    f(partnum, printinfo=printinfo)
-end
-
-print("\nDynamicalBilliards tests ended (successfully) at: ")
-println(Dates.format(now(), "HH:MM:s"))
-t = time() - t
-println("Total time required was:")
-println(round(t, 3), " seconds, or ", round(t/60, 3), " minutes")
+using DynamicalBilliards
+using Base.Test
+# Test options:
+printinfo = true
+longtests = true
+
+# Get tests options:
+if haskey(ENV, "DYNAMICALBILLIARDS_PRINTTEST")
+    if ENV["DYNAMICALBILLIARDS_PRINTTEST"] == "false"
+        printinfo = false
+    end
+end
+
+if haskey(ENV, "DYNAMICALBILLIARDS_LONGTEST")
+    if ENV["DYNAMICALBILLIARDS_LONGTEST"] == "false"
+        longtests = false
+    elseif ENV["DYNAMICALBILLIARDS_LONGTEST"] == "true"
+        longtests = true
+    end
+end
+
+if longtests
+    partnum = 1000
+else
+    partnum = 50
+end
+
+include("straight.jl")
+include("magnetic.jl")
+include("raysplit.jl")
+include("various.jl")
+include("lyapunov.jl")
+include("psos.jl")
+
+print("DynamicalBilliards tests started at: ")
+print(Dates.format(now(), "HH:MM:s"), "\n")
+t = time()
+
+fnames = (
+    straight_sinai, straight_periodic, magnetic_sinai, magnetic_periodic,
+    type_stability, lyapunov_spectrum,
+    lyapunov_magnetic, escape_times, stadium_psos, cut_psos, meancoltimes,
+    boundarymap_portion_test, raysplit_straight, raysplit_magnetic)
+
+for f in fnames
+    println()
+    f(partnum, printinfo=printinfo)
+end
+
+print("\nDynamicalBilliards tests ended (successfully) at: ")
+println(Dates.format(now(), "HH:MM:s"))
+t = time() - t
+println("Total time required was:")
+println(round(t, 3), " seconds, or ", round(t/60, 3), " minutes")